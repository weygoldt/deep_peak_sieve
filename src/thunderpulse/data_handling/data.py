<<<<<<< HEAD
import json
import pathlib
=======
>>>>>>> e10c486a
from dataclasses import dataclass
from pathlib import Path

import neo
import numpy as np
<<<<<<< HEAD
import numpy.typing as npt
=======
>>>>>>> e10c486a
from audioio import AudioLoader

from thunderpulse.utils.loggers import get_logger

log = get_logger(__name__)


@dataclass
class Metadata:
    """Wrapper for metadata."""

    samplerate: float
    channels: int
    duration: float
    frames: int


@dataclass
class Paths:
    """Wrapper for paths."""

    data_path: str | Path
    save_path: str | Path
    layout_path: str | Path


@dataclass
class SensoryArray:
    """Representation of the sensory array.

    Attributes
    ----------
    ids : Indiviudal ids of the sesory array
    x : x-positions
    y : y-positions
    z : z-positions
    """

    ids: npt.NDArray[np.int16]
    x: npt.NDArray[np.float32]
    y: npt.NDArray[np.float32]
    z: npt.NDArray[np.float32]


@dataclass
class Data:
    """Composition of data and metadata."""

    data: AudioLoader | neo.OpenEphysBinaryIO
    metadata: Metadata
    paths: Paths
    sensoryarray: SensoryArray


def load_data(data_path: Path, save_path: Path, probe_path: Path) -> Data:
    """Load OpenEphys or WAV data from the specified path."""
    wav_files = list(Path(data_path).rglob("*.wav"))

    if wav_files:
<<<<<<< HEAD
        wav_files = [str(f) for f in wav_files]
        d = AudioLoader(wav_files)
        with open(probe_path) as f:
            seonsory_array = json.load(f)

        ids = np.arange(len(seonsory_array["coordinates"]))
        coordinates = np.array(seonsory_array["coordinates"])

=======
        file_list, _, dtype = get_file_list(
            data_path, "wav", make_save_path=False
        )[0]
        if isinstance(file_list[0], list):
            msg = (
                "Multiple directories found. Please provide a single "
                + "directory or file of a single recording session."
            )
            raise ValueError(msg)
        d = AudioLoader(file_list)
>>>>>>> e10c486a
        data_c = Data(
            d,
            Metadata(d.rate, d.channels, d.frames / d.rate, d.frames),
            Paths(data_path, save_path, probe_path),
            SensoryArray(
                ids,
                coordinates[:, 0],
                coordinates[:, 1],
                coordinates[:, 2],
            ),
        )
    else:
<<<<<<< HEAD
        dataset = neo.OpenEphysBinaryIO(data_path).read(lazy=True)
=======
        dataset = neo.OpenEphysBinaryIO(
            Path(data_path).parent.parent / "neuronaldata" / "Recording-4"
        ).read(lazy=True)
>>>>>>> e10c486a
        data = dataset[0].segments[0].analogsignals[0]

        with pathlib.Path.open(probe_path) as f:
            seonsory_array = json.load(f)
        ids = np.array(seonsory_array["probes"][0]["device_channel_indices"])
        coordinates = np.array(
            seonsory_array["probes"][0]["contact_positions"]
        )
        if coordinates.shape[1] != 3:
            coordinates = np.hstack(
                (coordinates, np.zeros_like(coordinates[:, 0]).reshape(-1, 1))
            )

        data_c = Data(
            data,
            Metadata(
                data.sampling_rate.magnitude,
                data.shape[1],
                data.duration.magnitude,
                data.shape[0],
            ),
            Paths(data_path, save_path, probe_path),
            SensoryArray(
                ids, coordinates[:, 0], coordinates[:, 1], coordinates[:, 2]
            ),
        )

    return data_c


def get_file_list(
    path: Path, filetype: str = "wav", make_save_path: bool = True
) -> tuple:
    """Discover the type of WAV dataset based on the provided path."""
    file_list = []
    save_list = []

    if not path.exists():
        raise FileNotFoundError()

    if path.is_dir() and len(list(path.glob(f"*.{filetype}"))) > 0:
        file_list = sorted(path.glob(f"*.{filetype}"))
        save_dir = path.stem + "_peaks"
        save_path = path.parent / save_dir
        save_path.mkdir(exist_ok=True)
        save_file_names = [file.stem + "_peaks" for file in file_list]
        save_list = [save_path / name for name in save_file_names]
        return file_list, save_list, "dir"

    if path.is_dir() and len(list(path.glob(f"*.{filetype}"))) == 0:
        subdirs = list(path.glob("*/"))
        save_dir = path.stem + "_peaks"
        save_path = path.parent / save_dir
        if make_save_path:
            save_path.mkdir(exist_ok=True)
        if len(subdirs) > 0:
            for subdir in subdirs:
                sub_file_list = sorted(subdir.glob(f"*.{filetype}"))
                if len(sub_file_list) > 0:
                    sub_save_dir = save_path / subdir.stem
                    if make_save_path:
                        sub_save_dir.mkdir(exist_ok=True)
                    file_list.append(sub_file_list)
                    save_file_names = [
                        file.stem + "_peaks" for file in sub_file_list
                    ]
                    save_list.append(
                        [sub_save_dir / name for name in save_file_names]
                    )
        else:
            msg = f"Path {path} is a directory but contains no .wav files."
            raise ValueError(msg)
        return file_list, save_list, "subdir"

    if path.is_file() and path.suffix == f".{filetype}":
        log.info("Dataset is a single file.")
        file_list = [path]
        save_name = path.stem + "_peaks.npy"
        save_list = [path.parent / save_name]
        return file_list, save_list, "file"
    msg = (
        f"Path {path} is not a valid file or directory. "
        + "Please provide a valid path."
    )
    raise ValueError(msg)


def load_raw_data(path: Path, filetype: str = "wav") -> tuple:
    """Load audio data from single or multiple files in a directory."""
    file_list, save_list, dtype = get_file_list(path, filetype)
    if dtype == "file":
        return [str(path)], save_list
    if dtype == "dir":
        return [str(file) for file in file_list], save_list
    if dtype == "subdir":
        data = []
        savelist = []
        for subdir, savepaths in zip(file_list, save_list, strict=False):
            for file, savefile in zip(subdir, savepaths, strict=False):
                data.append(str(file))
                savelist.append(savefile)
        return data, savelist
    msg = (
        f"Path {path} is not a valid file or directory. "
        + "Please provide a valid path."
    )
    raise ValueError(msg)


def save_numpy(
    dataset: dict,
    savepath: Path,
) -> None:
    """Save a numpy dataset to disk."""
    np.savez(savepath, **dataset)<|MERGE_RESOLUTION|>--- conflicted
+++ resolved
@@ -1,19 +1,12 @@
-<<<<<<< HEAD
 import json
-import pathlib
-=======
->>>>>>> e10c486a
 from dataclasses import dataclass
 from pathlib import Path
 
 import neo
 import numpy as np
-<<<<<<< HEAD
 import numpy.typing as npt
-=======
->>>>>>> e10c486a
+
 from audioio import AudioLoader
-
 from thunderpulse.utils.loggers import get_logger
 
 log = get_logger(__name__)
@@ -63,7 +56,7 @@
     data: AudioLoader | neo.OpenEphysBinaryIO
     metadata: Metadata
     paths: Paths
-    sensoryarray: SensoryArray
+    sensorarray: SensoryArray
 
 
 def load_data(data_path: Path, save_path: Path, probe_path: Path) -> Data:
@@ -71,16 +64,10 @@
     wav_files = list(Path(data_path).rglob("*.wav"))
 
     if wav_files:
-<<<<<<< HEAD
         wav_files = [str(f) for f in wav_files]
         d = AudioLoader(wav_files)
         with open(probe_path) as f:
             seonsory_array = json.load(f)
-
-        ids = np.arange(len(seonsory_array["coordinates"]))
-        coordinates = np.array(seonsory_array["coordinates"])
-
-=======
         file_list, _, dtype = get_file_list(
             data_path, "wav", make_save_path=False
         )[0]
@@ -91,7 +78,9 @@
             )
             raise ValueError(msg)
         d = AudioLoader(file_list)
->>>>>>> e10c486a
+        ids = np.arange(len(seonsory_array["coordinates"]))
+        coordinates = np.array(seonsory_array["coordinates"])
+
         data_c = Data(
             d,
             Metadata(d.rate, d.channels, d.frames / d.rate, d.frames),
@@ -104,21 +93,16 @@
             ),
         )
     else:
-<<<<<<< HEAD
-        dataset = neo.OpenEphysBinaryIO(data_path).read(lazy=True)
-=======
+        # dataset = neo.OpenEphysBinaryIO(data_path).read(lazy=True) # NOTE: Direct path to file?
         dataset = neo.OpenEphysBinaryIO(
             Path(data_path).parent.parent / "neuronaldata" / "Recording-4"
         ).read(lazy=True)
->>>>>>> e10c486a
         data = dataset[0].segments[0].analogsignals[0]
 
-        with pathlib.Path.open(probe_path) as f:
-            seonsory_array = json.load(f)
-        ids = np.array(seonsory_array["probes"][0]["device_channel_indices"])
-        coordinates = np.array(
-            seonsory_array["probes"][0]["contact_positions"]
-        )
+        with Path.open(probe_path) as f:
+            sensor_array = json.load(f)
+        ids = np.array(sensor_array["probes"][0]["device_channel_indices"])
+        coordinates = np.array(sensor_array["probes"][0]["contact_positions"])
         if coordinates.shape[1] != 3:
             coordinates = np.hstack(
                 (coordinates, np.zeros_like(coordinates[:, 0]).reshape(-1, 1))
