from . import (
    calc_umap,
<<<<<<< HEAD
=======
    io,
>>>>>>> e10c486a
    peak_detection,
    preprocessing,
    save_processing,
    waveforms,
)<|MERGE_RESOLUTION|>--- conflicted
+++ resolved
@@ -1,9 +1,6 @@
 from . import (
     calc_umap,
-<<<<<<< HEAD
-=======
     io,
->>>>>>> e10c486a
     peak_detection,
     preprocessing,
     save_processing,
