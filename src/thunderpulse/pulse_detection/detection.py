--- conflicted
+++ resolved
@@ -631,34 +631,6 @@
         peaks["pulses"] = new_peaks
         n_samples = params.resample.n_resamples
 
-<<<<<<< HEAD
-    # Compute mean peaks
-    peaks["mean_pulses"] = np.full(
-        shape=(n_peaks, n_samples),
-        fill_value=np.nan,
-        dtype=peaks["pulses"].dtype,
-    )
-    log.debug("Computing mean pulses")
-    for i in range(len(peaks["pulses"])):
-        mean_peak = compute_mean_peak(
-            peaks["pulses"][i],
-            peaks["channels"][i],
-        )
-        peaks["mean_pulses"][i] = mean_peak
-
-    # TODO: Add option to normalize mean peaks between 0 and 1 or not
-    # And add option to center the peak in the window using different methods
-    # (max), max derivative, etc.
-
-    # Normalize mean peaks
-    if params.normalize.enabled:
-        log.debug("Normalizing mean pulses")
-        for i in range(len(peaks["mean_pulses"])):
-            peaks["mean_pulses"][i] = peaks["mean_pulses"][i] / np.max(
-                np.abs(peaks["mean_pulses"][i])
-            )
-
-=======
     # TODO: PARM FOR Flipping
     pulse_amplitude = peaks["pulses"][peaks["pulses"].shape[1] // 2]
     sign = np.ones_like(peaks["pulse_center"])
@@ -679,7 +651,6 @@
     #     )
     #     peaks["mean_pulses"][i] = mean_peak
     #
->>>>>>> 9132a009
     return peaks
 
 
