import pathlib
from dataclasses import asdict

<<<<<<< HEAD
from dash import Dash, Input, Output, ctx
from IPython import embed
=======
from dash import Input, Output
from probeinterface import read_probeinterface
>>>>>>> e10c486a

from thunderpulse.data_handling.data import load_data


def callbacks_io(app: Dash) -> None:
    @app.callback(
        Output("datapath", "invalid"),
        Output("datapath", "valid"),
        Input("datapath", "value"),
    )
    def datapath_feedback(datapath):
        if not datapath:
            return True, False
        datapath = pathlib.Path(datapath)
        if datapath.exists():
            return False, True
        return True, False

    @app.callback(
        Output("savepath", "invalid"),
        Output("savepath", "valid"),
        Input("savepath", "value"),
    )
    def savepath_feedback(savepath):
        if not savepath:
            return True, False
        savepath = pathlib.Path(savepath)
        if savepath.exists():
            return False, True
        return True, False

    @app.callback(
        Output("probepath", "invalid"),
        Output("probepath", "valid"),
        Input("probepath", "value"),
    )
    def probepath_feedback(probepath):
        if not probepath:
            return True, False
        probepath = pathlib.Path(probepath)
        if probepath.exists() and probepath.is_file():
            return False, True
<<<<<<< HEAD
        return True, False

    @app.callback(
        Output("filepath", "data"),
        Input("datapath", "value"),
        Input("savepath", "value"),
        Input("probepath", "value"),
        Input("bt_load_data", "n_clicks"),
    )
    def io_handling(
        datapath: str | None,
        savepath: str | None,
        probepath: str | None,
        bt_load_data: int,
    ) -> dict | None:
        """Save the user input of the io card to a filepath storage.

        Parameters
        ----------
        datapath : str | None
            Path to data
        savepath : str | None
            Path for saving output
        probepath : str | None
            Path to Probelayout / Gridlayout
        bt_load_data : int
            Button load data is needed for ctx.triggered_id check

        Returns
        -------
        dict | None
            Filepath Storage that dash is saveing in the Browser

        """
        button = ctx.triggered_id == "bt_load_data"

        if not button:
            return None

        save_dict = {
            "data_path": "",
            "save_path": "",
            "probe_path": "",
        }
        if not datapath or not savepath or not probepath:
            return save_dict

        data_path = pathlib.Path(datapath)
        save_path = pathlib.Path(savepath)
        probe_path = pathlib.Path(probepath)

        if (
            not data_path.exists()
            or not save_path.exists()
            or not probe_path.exists()
        ):
            return save_dict

        save_dict["save_path"] = str(save_path)
        save_dict["probe_path"] = str(probe_path)
        save_dict["data_path"] = str(data_path)

        return save_dict
=======
        return True, False
>>>>>>> e10c486a
<|MERGE_RESOLUTION|>--- conflicted
+++ resolved
@@ -1,13 +1,8 @@
 import pathlib
 from dataclasses import asdict
 
-<<<<<<< HEAD
 from dash import Dash, Input, Output, ctx
 from IPython import embed
-=======
-from dash import Input, Output
-from probeinterface import read_probeinterface
->>>>>>> e10c486a
 
 from thunderpulse.data_handling.data import load_data
 
@@ -50,7 +45,6 @@
         probepath = pathlib.Path(probepath)
         if probepath.exists() and probepath.is_file():
             return False, True
-<<<<<<< HEAD
         return True, False
 
     @app.callback(
@@ -113,7 +107,4 @@
         save_dict["probe_path"] = str(probe_path)
         save_dict["data_path"] = str(data_path)
 
-        return save_dict
-=======
-        return True, False
->>>>>>> e10c486a
+        return save_dict